--- conflicted
+++ resolved
@@ -112,11 +112,7 @@
         return df
 
     index = X.index if hasattr(X, "index") else list(range(len(X)))
-<<<<<<< HEAD
-    nlags = min(10, len(X) // 5)
-=======
     nlags = min(nlags, len(X) // 5)
->>>>>>> 8783d390
 
     if not isinstance(X, pd.Series):
         X = pd.Series(np.asarray(X, dtype=np.float64))
